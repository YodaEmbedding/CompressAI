--- conflicted
+++ resolved
@@ -27,13 +27,8 @@
 # OTHERWISE) ARISING IN ANY WAY OUT OF THE USE OF THIS SOFTWARE, EVEN IF
 # ADVISED OF THE POSSIBILITY OF SUCH DAMAGE.
 
-<<<<<<< HEAD
 from typing import Any, Tuple
-=======
 import math
-
-from typing import Any
->>>>>>> a4940993
 
 import torch
 import torch.nn as nn
@@ -50,12 +45,8 @@
     "ResidualBlock",
     "ResidualBlockUpsample",
     "ResidualBlockWithStride",
-<<<<<<< HEAD
     "SpectralConv2d",
     "SpectralConvTranspose2d",
-=======
-    "conv1x1",
->>>>>>> a4940993
     "conv3x3",
     "subpel_conv3x3",
     "QReLU",
